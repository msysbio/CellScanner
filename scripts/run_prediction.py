--- conflicted
+++ resolved
@@ -200,7 +200,6 @@
     return predicted_classes, uncertainties, index_to_species
 
 
-<<<<<<< HEAD
 def save_prediction_results(
     data_df: pd.DataFrame, species_list: List,
     output_dir: str,
@@ -213,17 +212,6 @@
     """
     Saves prediction file for a coculture CellScanner prediction along with its corresponding species and uncertainty plolts.
     """
-=======
-def save_prediction_results(data_df: pd.DataFrame,
-                            species_list: List,
-                            output_dir: str,
-                            x_axis, y_axis, z_axis,
-                            sample: str = None,
-                            scaling_constant: int = 150,
-                            uncertainty_threshold: float = 0.5,
-                            filter_out_uncertain: bool = False
-    ):
->>>>>>> c9d6c270
     # Ensure `data_df` is still a DataFrame and not an ndarray
     if not isinstance(data_df, pd.DataFrame):
         raise ValueError("Expected a DataFrame for `data_df`, but got something else.")
@@ -275,10 +263,6 @@
             plot_path=plot_path_uncertainty,
             x_axis=x_axis, y_axis=y_axis, z_axis=z_axis
         )
-<<<<<<< HEAD
-=======
-        print("3D scatter plot (Uncertainty) saved to:", plot_path_uncertainty)
->>>>>>> c9d6c270
 
 
 def run_heterogeneity(df, species_list, output_dir, sample):
@@ -313,15 +297,6 @@
     save_heterogeneity_plots(hetero1, hetero2, heterogeneity_dir, sample)
     res_file = "_".join([sample, "heterogeneity_results.csv"])
     hetero_res_file = os.path.join(heterogeneity_dir, res_file)
-<<<<<<< HEAD
-=======
-
-
-
-
-
-    hetero_results_list = []
->>>>>>> c9d6c270
 
     # Compute heterogeneity metrics for each species
     hetero_results_list = []
@@ -351,31 +326,6 @@
 
     # Save the DataFrame to a CSV file
     hetero_results_df.to_csv(hetero_res_file, sep="\t", index=False)
-<<<<<<< HEAD
-=======
-
-
-
-
-
-
-
-    # with open(hetero_res_file, "w") as f:
-    #     f.write("Species\tSimple Heterogeneity\tMedoid Heterogeneity\n")
-    #     f.write(f"Coculture overall\t{hetero1}\t{hetero2}\n")
-
-    # # Compute heterogeneity measures for each species
-    # for species in species_list:
-    #     df = hetero_df[hetero_df['predictions'] == species]
-    #     try:
-    #         hetero1 = hetero_simple(df.iloc[:, :-1])
-    #         hetero2 = hetero_mini_batch(df.iloc[:, :-1], species)
-    #         save_heterogeneity_plots(hetero1, hetero2, heterogeneity_dir, sample, species)
-    #     except ValueError as e:
-    #         raise ValueError("Error calculating heterogeneity.") from e
-    #     with open(hetero_res_file, "a") as f:
-    #         f.write(f"{species}\t{hetero1}\t{hetero2}\n")
->>>>>>> c9d6c270
 
 
 def hetero_simple(data):
@@ -447,10 +397,6 @@
     """
     if prediction_type not in ["prediction", "uncertainty"]:
         raise ValueError(f"Please provide a valide prediction_type: 'prediction|uncertainty'")
-<<<<<<< HEAD
-=======
-    dfs = []
->>>>>>> c9d6c270
 
     if prediction_type == "prediction":
         pattern = "_".join([prediction_type, "counts"])
@@ -489,8 +435,4 @@
     label_encoder = getattr(panel, "le", None)
     scaling_constant = getattr(panel, "scaling_constant", None)
     scaling_constant_value = scaling_constant.spin_box.value() if scaling_constant else None
-<<<<<<< HEAD
     return model, scaler, label_encoder, scaling_constant_value
-=======
-    return model, scaler, label_encoder, scaling_constant_value
->>>>>>> c9d6c270
